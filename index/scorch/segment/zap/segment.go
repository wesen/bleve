--- conflicted
+++ resolved
@@ -297,19 +297,14 @@
 		meta, compressed := s.getDocStoredMetaAndCompressed(num)
 
 		vdc.reader.Reset(meta)
-		decoder := vdc.decoder
 
 		// handle _id field special case
-		idFieldValLen, err := decoder.GetU64()
+		idFieldValLen, err := binary.ReadUvarint(&vdc.reader)
 		if err != nil {
 			return err
 		}
 		idFieldVal := compressed[:idFieldValLen]
 
-<<<<<<< HEAD
-		// now decode meta and process
-		vdc.reader.Reset(meta)
-=======
 		keepGoing := visitor("_id", byte('t'), idFieldVal, nil)
 		if !keepGoing {
 			visitDocumentCtxPool.Put(vdc)
@@ -323,7 +318,6 @@
 		if err != nil {
 			return err
 		}
->>>>>>> 2621eff7
 
 		for keepGoing {
 			field, err := binary.ReadUvarint(&vdc.reader)
